use crate::types::{PackedAddressTarget, PackedU256Target, PACKED_ADDRESS_LEN, PACKED_U256_LEN};
<<<<<<< HEAD
use itertools::Itertools;
=======
use crate::utils::convert_u32_fields_to_u8_vec;
use ethers::prelude::{Address, U256};
>>>>>>> 1e3501b1
use plonky2::{
    field::goldilocks_field::GoldilocksField,
    hash::hash_types::{HashOut, HashOutTarget, NUM_HASH_OUT_ELTS},
    iop::target::Target,
    plonk::circuit_builder::CircuitBuilder,
};
use plonky2_crypto::u32::arithmetic_u32::U32Target;
<<<<<<< HEAD
use plonky2_ecgfp5::{
    curve::curve::WeierstrassPoint,
    gadgets::curve::{CircuitBuilderEcGFp5, CurveTarget},
};
use std::array::from_fn;

use crate::{
    storage::CURVE_TARGET_SIZE,
    types::{PackedValueTarget, PACKED_VALUE_LEN},
    utils::{convert_point_to_curve_target, convert_slice_to_curve_point},
};
=======
use std::array::from_fn;
>>>>>>> 1e3501b1

/// The public inputs required for the storage proof of query ERC20
///   - C ([4]F): hash of the subtree (NUM_HASH_OUT_ELTS)
///   - X ([5]F): address of the query (H160)
///   - V ([8]F): balance / total supply (U256)
///   - R ([8]F): reward (U256)
#[derive(Debug)]
pub struct PublicInputs<'input, T: Clone> {
    pub inputs: &'input [T],
}
impl<'a, T: Clone + Copy> From<&'a [T]> for PublicInputs<'a, T> {
    fn from(inputs: &'a [T]) -> Self {
        assert_eq!(inputs.len(), Self::TOTAL_LEN);
        Self { inputs }
    }
}

impl<'a, T: Clone + Copy> PublicInputs<'a, T> {
    pub(crate) const C_OFFSET: usize = 0;
    pub(crate) const C_LEN: usize = NUM_HASH_OUT_ELTS;
    pub(crate) const X_OFFSET: usize = Self::C_OFFSET + Self::C_LEN;
    pub(crate) const X_LEN: usize = PACKED_ADDRESS_LEN;
    pub(crate) const V_OFFSET: usize = Self::X_OFFSET + Self::X_LEN;
    pub(crate) const V_LEN: usize = PACKED_U256_LEN;
    pub(crate) const R_OFFSET: usize = Self::V_OFFSET + Self::V_LEN;
    pub(crate) const R_LEN: usize = PACKED_U256_LEN;

    pub const TOTAL_LEN: usize = Self::R_OFFSET + Self::R_LEN;

    /// Creates a representation of the public inputs from the provided slice.
    ///
    /// # Panics
    ///
    /// This function will panic if the length of the provided slice is smaller than
    /// [Self::TOTAL_LEN].
    pub fn from_slice(arr: &'a [T]) -> Self {
        assert!(
            Self::TOTAL_LEN <= arr.len(),
            "The public inputs slice length must be equal or greater than the expected length."
        );

        Self { inputs: arr }
    }

    pub fn register(
        b: &mut CircuitBuilder<GoldilocksField, 2>,
        c: &HashOutTarget,
        x: &PackedAddressTarget,
        v: &PackedU256Target,
        r: &PackedU256Target,
    ) {
        b.register_public_inputs(&c.elements);
        x.register_as_public_input(b);
        v.register_as_public_input(b);
        r.register_as_public_input(b);
    }

    pub(crate) fn c_raw(&self) -> &[T] {
        &self.inputs[Self::C_OFFSET..Self::C_OFFSET + Self::C_LEN]
<<<<<<< HEAD
=======
    }
    pub(crate) fn x_raw(&self) -> &[T] {
        &self.inputs[Self::X_OFFSET..Self::X_OFFSET + Self::X_LEN]
    }
    pub(crate) fn v_raw(&self) -> &[T] {
        &self.inputs[Self::V_OFFSET..Self::V_OFFSET + Self::V_LEN]
    }
    pub(crate) fn r_raw(&self) -> &[T] {
        &self.inputs[Self::R_OFFSET..Self::R_OFFSET + Self::R_LEN]
>>>>>>> 1e3501b1
    }
}

impl<'a> PublicInputs<'a, Target> {
    pub fn c(&self) -> HashOutTarget {
        HashOutTarget::from(from_fn(|i| self.inputs[Self::C_OFFSET + i]))
    }
    pub fn x(&self) -> PackedAddressTarget {
        PackedAddressTarget::from_array(from_fn(|i| U32Target(self.inputs[Self::X_OFFSET + i])))
    }
    pub fn v(&self) -> PackedU256Target {
        PackedU256Target::from_array(from_fn(|i| U32Target(self.inputs[Self::V_OFFSET + i])))
    }
    pub fn r(&self) -> PackedU256Target {
        PackedU256Target::from_array(from_fn(|i| U32Target(self.inputs[Self::R_OFFSET + i])))
    }
}

impl<'a> PublicInputs<'a, GoldilocksField> {
    pub fn c(&self) -> HashOut<GoldilocksField> {
        HashOut::from_vec(self.c_raw().to_owned())
<<<<<<< HEAD
=======
    }
    pub fn x(&self) -> Address {
        Address::from_slice(&convert_u32_fields_to_u8_vec(self.x_raw()))
    }
    pub fn v(&self) -> U256 {
        U256::from_little_endian(&convert_u32_fields_to_u8_vec(self.v_raw()))
    }
    pub fn r(&self) -> U256 {
        U256::from_little_endian(&convert_u32_fields_to_u8_vec(self.r_raw()))
>>>>>>> 1e3501b1
    }
}<|MERGE_RESOLUTION|>--- conflicted
+++ resolved
@@ -1,10 +1,6 @@
 use crate::types::{PackedAddressTarget, PackedU256Target, PACKED_ADDRESS_LEN, PACKED_U256_LEN};
-<<<<<<< HEAD
-use itertools::Itertools;
-=======
 use crate::utils::convert_u32_fields_to_u8_vec;
 use ethers::prelude::{Address, U256};
->>>>>>> 1e3501b1
 use plonky2::{
     field::goldilocks_field::GoldilocksField,
     hash::hash_types::{HashOut, HashOutTarget, NUM_HASH_OUT_ELTS},
@@ -12,21 +8,7 @@
     plonk::circuit_builder::CircuitBuilder,
 };
 use plonky2_crypto::u32::arithmetic_u32::U32Target;
-<<<<<<< HEAD
-use plonky2_ecgfp5::{
-    curve::curve::WeierstrassPoint,
-    gadgets::curve::{CircuitBuilderEcGFp5, CurveTarget},
-};
 use std::array::from_fn;
-
-use crate::{
-    storage::CURVE_TARGET_SIZE,
-    types::{PackedValueTarget, PACKED_VALUE_LEN},
-    utils::{convert_point_to_curve_target, convert_slice_to_curve_point},
-};
-=======
-use std::array::from_fn;
->>>>>>> 1e3501b1
 
 /// The public inputs required for the storage proof of query ERC20
 ///   - C ([4]F): hash of the subtree (NUM_HASH_OUT_ELTS)
@@ -86,8 +68,6 @@
 
     pub(crate) fn c_raw(&self) -> &[T] {
         &self.inputs[Self::C_OFFSET..Self::C_OFFSET + Self::C_LEN]
-<<<<<<< HEAD
-=======
     }
     pub(crate) fn x_raw(&self) -> &[T] {
         &self.inputs[Self::X_OFFSET..Self::X_OFFSET + Self::X_LEN]
@@ -97,7 +77,6 @@
     }
     pub(crate) fn r_raw(&self) -> &[T] {
         &self.inputs[Self::R_OFFSET..Self::R_OFFSET + Self::R_LEN]
->>>>>>> 1e3501b1
     }
 }
 
@@ -119,8 +98,6 @@
 impl<'a> PublicInputs<'a, GoldilocksField> {
     pub fn c(&self) -> HashOut<GoldilocksField> {
         HashOut::from_vec(self.c_raw().to_owned())
-<<<<<<< HEAD
-=======
     }
     pub fn x(&self) -> Address {
         Address::from_slice(&convert_u32_fields_to_u8_vec(self.x_raw()))
@@ -130,6 +107,5 @@
     }
     pub fn r(&self) -> U256 {
         U256::from_little_endian(&convert_u32_fields_to_u8_vec(self.r_raw()))
->>>>>>> 1e3501b1
     }
 }